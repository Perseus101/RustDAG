use std::hash::Hasher;

use wasmi::{
    Error as InterpreterError, Trap, TrapKind, ModuleRef, Externals,
    RuntimeValue, RuntimeArgs, nan_preserving_float::{F32, F64}
};

use dag::contract::resolver::*;
use dag::contract::{ContractValue, error::ContractError};
use dag::storage::mpt::{
    MerklePatriciaTree, MPTStorageMap, NodeUpdates, temp_map::MPTTempMap
};
use dag::storage::map::MapResult;

use security::hash::hasher::Sha3Hasher;

pub trait ContractStateStorage = MPTStorageMap<ContractValue>;

pub fn get_key(index: u32, contract: u64) -> u64 {
    let mut hasher = Sha3Hasher::new();
    hasher.write_u32(index);
    hasher.write_u64(contract);
    hasher.finish()
}

pub fn get_mapping_key(index: u32, key: u64, contract: u64) -> u64 {
    let mut hasher = Sha3Hasher::new();
    hasher.write_u32(index);
    hasher.write_u64(key);
    hasher.write_u64(contract);
    hasher.finish()
}
/// Cached state of a contract
///
/// Uses copy on write to only store updated state, and holds a reference to the
/// original contract state to access unmodified state.
pub struct ContractState<'a, M: ContractStateStorage> {
    module: &'a ModuleRef,
    state: MerklePatriciaTree<ContractValue, MPTTempMap<'a, ContractValue, M>>,
    contract: u64,
    root: u64,
}

impl<'a, M: ContractStateStorage> ContractState<'a, M> {

    /// Create a new cached state from a contract state
    pub fn new(module: &'a ModuleRef,
            state: MerklePatriciaTree<ContractValue, MPTTempMap<'a, ContractValue, M>>,
            contract: u64, root: u64) -> Self {
        ContractState {
            module,
            state,
            contract,
            root,
        }
    }

    /// Execute a contract function
    ///
    /// Executes the contract function with the name func_name with args as arguments
    ///
    /// #Errors
    ///
    /// Returns an error if:
    /// * the function does not exist
    /// * given arguments doesn't match to function signature,
    /// * trap occurred at the execution time,
    pub fn exec(&mut self, func_name: &str, args: &[RuntimeValue])
            -> Result<Option<RuntimeValue>, InterpreterError> {
        self.module.invoke_export(func_name, args, self)
    }

<<<<<<< HEAD
    pub fn updates(self) -> Option<NodeUpdates<ContractValue>> {
        self.state.inner_map().write_out(self.root).ok()
=======
    pub fn updates(self) -> MapResult<NodeUpdates<ContractValue>> {
        self.state.inner_map().write_out(&self.root)
>>>>>>> 3af21925
    }

    fn get_key(&self, index: u32) -> u64 {
        get_key(index, self.contract)
    }

    fn get_mapping_key(&self, index: u32, key: u64) -> u64 {
        get_mapping_key(index, key, self.contract)
    }

    fn get_u32(&self, index: u32) -> Result<Option<RuntimeValue>, Trap> {
        match self.state.get(self.root, self.get_key(index)).map(|v| v.clone()) {
            Ok(ContractValue::U32(val)) => Ok(Some(RuntimeValue::I32(val as i32))),
            Ok(_) => Err(Trap::new(TrapKind::Unreachable)),
            Err(_) => Err(Trap::new(TrapKind::MemoryAccessOutOfBounds))
        }
    }

    fn get_u64(&self, index: u32) -> Result<Option<RuntimeValue>, Trap> {
        match self.state.get(self.root, self.get_key(index)).map(|v| v.clone()) {
            Ok(ContractValue::U64(val)) => Ok(Some(RuntimeValue::I64(val as i64))),
            Ok(_) => Err(Trap::new(TrapKind::Unreachable)),
            Err(_) => Err(Trap::new(TrapKind::MemoryAccessOutOfBounds))
        }
    }

    fn get_f32(&self, index: u32) -> Result<Option<RuntimeValue>, Trap> {
        match self.state.get(self.root, self.get_key(index)).map(|v| v.clone()) {
            Ok(ContractValue::F32(val)) => Ok(Some(RuntimeValue::F32(F32::from(val)))),
            Ok(_) => Err(Trap::new(TrapKind::Unreachable)),
            Err(_) => Err(Trap::new(TrapKind::MemoryAccessOutOfBounds))
        }
    }

    fn get_f64(&self, index: u32) -> Result<Option<RuntimeValue>, Trap> {
        match self.state.get(self.root, self.get_key(index)).map(|v| v.clone()) {
            Ok(ContractValue::F64(val)) => Ok(Some(RuntimeValue::F64(F64::from(val)))),
            Ok(_) => Err(Trap::new(TrapKind::Unreachable)),
            Err(_) => Err(Trap::new(TrapKind::MemoryAccessOutOfBounds))
        }
    }

    fn get_mapping(&self, index: u32, key: u64) -> Result<Option<RuntimeValue>, Trap> {
        match self.state.get(self.root, self.get_mapping_key(index, key)).map(|v| v.clone()) {
            Ok(ContractValue::U64(val)) => Ok(Some(RuntimeValue::I64(val as i64))),
            Ok(_) => Err(Trap::new(TrapKind::Unreachable)),
            Err(_) => Err(Trap::new(TrapKind::MemoryAccessOutOfBounds))
        }
    }

    fn set(&mut self, index: u64, value: ContractValue) -> Result<(), ContractError> {
        self.root = self.state.set(self.root, index, value)?;
        Ok(())
    }

    fn set_u32(&mut self, index: u32, value: u32) -> Result<(), ContractError> {
        let idx = self.get_key(index);
        self.set(idx, ContractValue::U32(value))?;
        Ok(())
    }

    fn set_u64(&mut self, index: u32, value: u64) -> Result<(), ContractError> {
        let idx = self.get_key(index);
        self.set(idx, ContractValue::U64(value))?;
        Ok(())
    }

    fn set_f32(&mut self, index: u32, value: f32) -> Result<(), ContractError> {
        let idx = self.get_key(index);
        self.set(idx, ContractValue::F32(value))?;
        Ok(())
    }

    fn set_f64(&mut self, index: u32, value: f64) -> Result<(), ContractError> {
        let idx = self.get_key(index);
        self.set(idx, ContractValue::F64(value))?;
        Ok(())
    }

    fn set_mapping(&mut self, index: u32, key: u64, value: u64) -> Result<(), ContractError> {
        let idx = self.get_mapping_key(index, key);
        self.set(idx, ContractValue::U64(value))?;
        Ok(())
    }
}

impl<'a, M: ContractStateStorage> Externals for ContractState<'a, M> {
    fn invoke_index(
        &mut self,
        index: usize,
        args: RuntimeArgs,
    ) -> Result<Option<RuntimeValue>, Trap> {
        match index {
            GET_INT32_INDEX => {
                let index: u32 = args.nth(0);
                self.get_u32(index)
            },
            GET_INT64_INDEX => {
                let index: u32 = args.nth(0);
                self.get_u64(index)
            },
            GET_FLOAT32_INDEX => {
                let index: u32 = args.nth(0);
                self.get_f32(index)
            },
            GET_FLOAT64_INDEX => {
                let index: u32 = args.nth(0);
                self.get_f64(index)
            },
            GET_MAPPING_INDEX => {
                let index: u32 = args.nth(0);
                let key: u64 = args.nth(1);
                self.get_mapping(index, key)
            },


            SET_INT32_INDEX => {
                let index: u32 = args.nth(0);
                let value: u32 = args.nth(1);
                self.set_u32(index, value)?;
                Ok(None)
            },
            SET_INT64_INDEX => {
                let index: u32 = args.nth(0);
                let value: u64 = args.nth(1);
                self.set_u64(index, value)?;
                Ok(None)
            },
            SET_FLOAT32_INDEX => {
                let index: u32 = args.nth(0);
                let value: F32 = args.nth(1);
                self.set_f32(index, value.to_float())?;
                Ok(None)
            },
            SET_FLOAT64_INDEX => {
                let index: u32 = args.nth(0);
                let value: F64 = args.nth(1);
                self.set_f64(index, value.to_float())?;
                Ok(None)
            },
            SET_MAPPING_INDEX => {
                let index: u32 = args.nth(0);
                let key: u64 = args.nth(1);
                let value: u64 = args.nth(2);
                self.set_mapping(index, key, value)?;
                Ok(None)
            },

            _ => Err(Trap::new(TrapKind::Unreachable)),
        }
    }
}

#[cfg(test)]
mod tests {
    use super::*;
    use std::path::PathBuf;
    use std::fs::File;
    use std::io::Read;
    use std::collections::HashMap;

    use wasmi::{Module, ModuleInstance, ModuleRef, ImportsBuilder};

    use dag::storage::mpt::temp_map::MPTTempMap;
    use dag::storage::map::OOB;

    fn load_module_from_file(filename: String) -> Module {
        let mut file = File::open(filename).expect("Could not open test file");
        let mut buf: Vec<u8> = Vec::with_capacity(file.metadata().unwrap().len() as usize);
        file.read_to_end(&mut buf).expect("Could not read test file");
        Module::from_buffer(&buf).expect("Could not parse file into WASM module")
    }

    fn load_api_test_module_instance() -> ModuleRef {
        let mut d = PathBuf::from(env!("CARGO_MANIFEST_DIR"));
        d.push("resources/test/contracts/raw_api_test.wasm");
        let module = load_module_from_file(d.to_str().unwrap().to_string());

        let mut imports = ImportsBuilder::new();
        imports.push_resolver("env", &Resolver);
        ModuleInstance::new(&module, &imports)
            .expect("Failed to instantiate module")
            .assert_no_start()
    }

    #[test]
    fn test_api_resolver_u32() {
        let module = load_api_test_module_instance();
        let mut mpt = MerklePatriciaTree::new(HashMap::new());
        let mut root = mpt.default_root();
        let contract_id = 0;

        // Update a single value
        let updates = {
            let mut temp_state = ContractState::new(&module,
                MerklePatriciaTree::new(MPTTempMap::new(&mpt)), contract_id, root);
            assert!(temp_state.exec("set_u32",
                &[RuntimeValue::I32(0), RuntimeValue::I32(10)]).is_ok());

            temp_state.updates().unwrap()
        };

        root = updates.get_root_hash();
        assert!(mpt.commit_set(updates).is_ok());

        // Assert the value is set
        {
            let mut temp_state = ContractState::new(&module,
                MerklePatriciaTree::new(MPTTempMap::new(&mpt)), contract_id, root);
            // Error, out of bounds
            assert!(temp_state.exec("get_u32", &[RuntimeValue::I32(2)]).is_err());
            assert_eq!(Some(RuntimeValue::I32(10)), temp_state.exec("get_u32",
                &[RuntimeValue::I32(0)]).unwrap());

            // Error, out of bounds
            assert!(temp_state.exec("get_u32", &[RuntimeValue::I32(1)]).is_err());
        };

        // Update multiple values
        let updates = {
            let mut temp_state = ContractState::new(&module,
                MerklePatriciaTree::new(MPTTempMap::new(&mpt)), contract_id, root);
            assert!(temp_state.exec("set_u32",
                &[RuntimeValue::I32(0), RuntimeValue::I32(15)]).is_ok());
            assert!(temp_state.exec("set_u32",
                &[RuntimeValue::I32(1), RuntimeValue::I32(100)]).is_ok());
            temp_state.updates().unwrap()
        };

        root = updates.get_root_hash();
        assert!(mpt.commit_set(updates).is_ok());

        assert_eq!(mpt.get(root, get_key(0, 0)), Ok(OOB::Borrowed(&ContractValue::U32(15))));
        assert_eq!(mpt.get(root, get_key(1, 0)), Ok(OOB::Borrowed(&ContractValue::U32(100))));
        // Assert the values are changed
        {
            let mut temp_state = ContractState::new(&module,
                MerklePatriciaTree::new(MPTTempMap::new(&mpt)), contract_id, root);
            // Error, out of bounds
            assert!(temp_state.exec("get_u32", &[RuntimeValue::I32(2)]).is_err());
            assert_eq!(Some(RuntimeValue::I32(15)), temp_state.exec("get_u32",
                &[RuntimeValue::I32(0)]).unwrap());
            assert_eq!(Some(RuntimeValue::I32(100)), temp_state.exec("get_u32",
                &[RuntimeValue::I32(1)]).unwrap());

            // Error, out of bounds
            assert!(temp_state.exec("get_u32", &[RuntimeValue::I32(3)]).is_err());
        };
    }

    #[test]
    fn test_api_resolver_u64() {
        let module = load_api_test_module_instance();
        let mut mpt = MerklePatriciaTree::new(HashMap::new());
        let mut root = mpt.default_root();
        let contract_id = 0;

        let updates = {
            let mut temp_state = ContractState::new(&module,
                MerklePatriciaTree::new(MPTTempMap::new(&mpt)), contract_id, root);
            assert!(temp_state.exec("set_u64",
                &[RuntimeValue::I32(0), RuntimeValue::I64(10)]).is_ok());
            temp_state.updates().unwrap()
        };

        root = updates.get_root_hash();
        assert!(mpt.commit_set(updates).is_ok());

        {
            let mut temp_state = ContractState::new(&module,
                MerklePatriciaTree::new(MPTTempMap::new(&mpt)), contract_id, root);
            // Error, out of bounds
            assert!(temp_state.exec("get_u64", &[RuntimeValue::I32(1)]).is_err());
            assert_eq!(Some(RuntimeValue::I64(10)), temp_state.exec("get_u64",
                &[RuntimeValue::I32(0)]).unwrap());
            // Error, out of bounds
            assert!(temp_state.exec("get_u64", &[RuntimeValue::I32(2)]).is_err());
        };
    }

    #[test]
    fn test_api_resolver_f32() {
        let module = load_api_test_module_instance();
        let mut mpt = MerklePatriciaTree::new(HashMap::new());
        let mut root = mpt.default_root();
        let contract_id = 0;

        let updates = {
            let mut temp_state = ContractState::new(&module,
                MerklePatriciaTree::new(MPTTempMap::new(&mpt)), contract_id, root);
            assert!(temp_state.exec("set_f32",
                &[RuntimeValue::I32(0), RuntimeValue::F32(10f32.into())]).is_ok());
            temp_state.updates().unwrap()
        };

        root = updates.get_root_hash();
        assert!(mpt.commit_set(updates).is_ok());

        {
            let mut temp_state = ContractState::new(&module,
                MerklePatriciaTree::new(MPTTempMap::new(&mpt)), contract_id, root);
            // Error, out of bounds
            assert!(temp_state.exec("get_f32", &[RuntimeValue::I32(1)]).is_err());
            assert_eq!(Some(RuntimeValue::F32(10f32.into())), temp_state.exec("get_f32",
                &[RuntimeValue::I32(0)]).unwrap());
            // Error, out of bounds
            assert!(temp_state.exec("get_f32", &[RuntimeValue::I32(2)]).is_err());
        };
    }

    #[test]
    fn test_api_resolver_f64() {
        let module = load_api_test_module_instance();
        let mut mpt = MerklePatriciaTree::new(HashMap::new());
        let mut root = mpt.default_root();
        let contract_id = 0;

        let updates = {
            let mut temp_state = ContractState::new(&module,
                MerklePatriciaTree::new(MPTTempMap::new(&mpt)), contract_id, root);
            assert!(temp_state.exec("set_f64",
                &[RuntimeValue::I32(0), RuntimeValue::F64(10f64.into())]).is_ok());
            temp_state.updates().unwrap()
        };

        root = updates.get_root_hash();
        assert!(mpt.commit_set(updates).is_ok());

        {
            let mut temp_state = ContractState::new(&module,
                MerklePatriciaTree::new(MPTTempMap::new(&mpt)), contract_id, root);
            // Error, out of bounds
            assert!(temp_state.exec("get_f64", &[RuntimeValue::I32(1)]).is_err());
            assert_eq!(Some(RuntimeValue::F64(10f64.into())), temp_state.exec("get_f64",
                &[RuntimeValue::I32(0)]).unwrap());
            // Error, out of bounds
            assert!(temp_state.exec("get_f64", &[RuntimeValue::I32(2)]).is_err());
        };
    }

    #[test]
    fn test_api_resolver_mapping() {
        let module = load_api_test_module_instance();
        let mut mpt = MerklePatriciaTree::new(HashMap::new());
        let mut root = mpt.default_root();
        let contract_id = 0;

        let updates = {
            let mut temp_state = ContractState::new(&module,
                MerklePatriciaTree::new(MPTTempMap::new(&mpt)), contract_id, root);
            assert!(temp_state.exec("get_mapping",
                &[RuntimeValue::I32(0), RuntimeValue::I64(0)]).is_err());
            assert!(temp_state.exec("set_mapping",
                &[RuntimeValue::I32(0), RuntimeValue::I64(0), RuntimeValue::I64(0)]).is_ok());
            temp_state.updates().unwrap()
        };

        root = updates.get_root_hash();
        assert!(mpt.commit_set(updates).is_ok());

        let updates = {
            let mut temp_state = ContractState::new(&module,
                MerklePatriciaTree::new(MPTTempMap::new(&mpt)), contract_id, root);
            assert!(temp_state.exec("set_mapping",
                &[RuntimeValue::I32(0), RuntimeValue::I64(1), RuntimeValue::I64(10)]).is_ok());
            temp_state.updates().unwrap()
        };

        root = updates.get_root_hash();
        assert!(mpt.commit_set(updates).is_ok());
        assert_eq!(mpt.get(root, get_mapping_key(0, 0, contract_id)), Ok(OOB::Borrowed(&ContractValue::U64(0))));
        assert_eq!(mpt.get(root, get_mapping_key(0, 1, contract_id)), Ok(OOB::Borrowed(&ContractValue::U64(10))));

        {
            let mut temp_state = ContractState::new(&module,
                MerklePatriciaTree::new(MPTTempMap::new(&mpt)), contract_id, root);
            assert_eq!(Some(RuntimeValue::I64(0)), temp_state.exec("get_mapping",
                &[RuntimeValue::I32(0), RuntimeValue::I64(0)]).unwrap());
            assert_eq!(Some(RuntimeValue::I64(10)), temp_state.exec("get_mapping",
                &[RuntimeValue::I32(0), RuntimeValue::I64(1)]).unwrap());

            // Error, out of bounds
            assert!(temp_state.exec("get_mapping",
                &[RuntimeValue::I32(1), RuntimeValue::I64(0)]).is_err());
        };
    }
}<|MERGE_RESOLUTION|>--- conflicted
+++ resolved
@@ -70,13 +70,8 @@
         self.module.invoke_export(func_name, args, self)
     }
 
-<<<<<<< HEAD
-    pub fn updates(self) -> Option<NodeUpdates<ContractValue>> {
-        self.state.inner_map().write_out(self.root).ok()
-=======
     pub fn updates(self) -> MapResult<NodeUpdates<ContractValue>> {
-        self.state.inner_map().write_out(&self.root)
->>>>>>> 3af21925
+        self.state.inner_map().write_out(self.root)
     }
 
     fn get_key(&self, index: u32) -> u64 {
