--- conflicted
+++ resolved
@@ -12,27 +12,21 @@
     MapError(MapError),
     RequiredFnNotFound,
     TypeMismatch,
-    MapError(MapError)
 }
 
 impl fmt::Display for ContractError {
     fn fmt(&self, f: &mut fmt::Formatter) -> fmt::Result {
         match self {
-<<<<<<< HEAD
             ContractError::WasmError(err) => write!(f, "Wasm Error: {}", err),
-=======
-            ContractError::WasmError(err) => write!(f, "Wasm Error: {:?}", err),
-            ContractError::MapError(err) => write!(f, "Map Error: {:?}", err),
->>>>>>> 3af21925
+            ContractError::MapError(err) => write!(f, "Map Error: {}", err),
             ContractError::RequiredFnNotFound => write!(f, "Required function not found"),
             ContractError::TypeMismatch => write!(f, "Type mismatch"),
-            ContractError::MapError(err) => write!(f, "Map Error: {}", err),
         }
     }
 }
 
 impl Error for ContractError {}
-impl HostError for ContractError { }
+impl HostError for ContractError {}
 
 impl From<WasmError> for ContractError {
     fn from(error: WasmError) -> Self {
