--- conflicted
+++ resolved
@@ -31,7 +31,8 @@
 
 impl Default for BlockDAG {
 	fn default() -> Self {
-        let genesis_transaction = Transaction::new(GENESIS_HASH, GENESIS_HASH, vec![], 0, 0, 0);
+        let genesis_transaction = Transaction::new(GENESIS_HASH, GENESIS_HASH,
+            vec![], 0, 0, 0, TransactionData::Genesis);
         let genesis_milestone = Milestone::new(GENESIS_HASH, genesis_transaction.clone());
 
 		let mut dag = BlockDAG {
@@ -42,12 +43,6 @@
             pending_milestone: PendingMilestone::Approved(genesis_milestone.clone()),
             tips: Vec::new(),
 		};
-<<<<<<< HEAD
-=======
-        let genesis_transaction = Transaction::new(GENESIS_HASH, GENESIS_HASH,
-            vec![], 0, 0, 0, TransactionData::Genesis);
-        let genesis_milestone = Milestone::new(GENESIS_HASH, genesis_transaction.clone());
->>>>>>> 7bedba8e
 
         let genesis_transaction_hash = genesis_transaction.get_hash();
         let genesis_branch = Transaction::new(genesis_transaction_hash,
