use std::collections::HashMap;

use rand::{Rng,thread_rng};

use dag::transaction::{
    Transaction, data::TransactionData,
    error::TransactionError,
    updates::TransactionUpdates
};
use dag::contract::{Contract, ContractValue, state::ContractStateStorage};
use dag::milestone::Milestone;
use dag::milestone::pending::{
    MilestoneSignature,
    MilestoneTracker
};
use dag::storage::mpt::{MerklePatriciaTree, node::Node};
use dag::storage::map::{Map, OOB};

use super::incomplete_chain::IncompleteChain;

use security::hash::proof::valid_proof;

use util::types::{TransactionHashes,TransactionStatus};

const GENESIS_HASH: u64 = 0;

const MILESTONE_NONCE_MIN: u32 = 100_000;
const MILESTONE_NONCE_MAX: u32 = 200_000;

pub trait TransactionStorage = Map<u64, Transaction>;
pub trait ContractStorage = Map<u64, Contract>;

pub struct BlockDAG<M: ContractStateStorage, T: TransactionStorage, C: ContractStorage> {
    transactions: T,
    pending_transactions: HashMap<u64, Transaction>,
    contracts: C,
    storage: MerklePatriciaTree<ContractValue, M>,
    milestones: MilestoneTracker,
    tips: Vec<u64>,
}

impl<M: ContractStateStorage + Default, T: TransactionStorage + Default,
        C: ContractStorage + Default> Default for BlockDAG<M, T, C> {
    fn default() -> Self {
        Self::new(T::default(), C::default(), M::default())
    }
}

impl<M: ContractStateStorage, T: TransactionStorage, C: ContractStorage> BlockDAG<M, T, C> {

    #[allow(unused_must_use)]
	pub fn new(transaction_storage: T, contract_storage: C, state_storage: M) -> Self {
        let storage = MerklePatriciaTree::new(state_storage);
        let default_root = storage.default_root();

        let genesis_transaction = Transaction::new(GENESIS_HASH, GENESIS_HASH,
            vec![], 0, 0, 0, default_root, TransactionData::Genesis);
        let genesis_milestone = Milestone::new(GENESIS_HASH, genesis_transaction.clone());

		let mut dag = BlockDAG {
<<<<<<< HEAD
			transactions: HashMap::new(),
            pending_transactions: HashMap::new(),
            contracts: HashMap::new(),
            storage,
=======
			transactions: transaction_storage,
            pending_transactions: HashMap::default(),
            contracts: contract_storage,
            storage: storage,
>>>>>>> 3af21925
            milestones: MilestoneTracker::new(genesis_milestone),
            tips: Vec::new(),
		};

        let genesis_transaction_hash = genesis_transaction.get_hash();
        let genesis_branch = Transaction::new(genesis_transaction_hash,
            genesis_transaction_hash, vec![], 0, 0, 0, default_root, TransactionData::Genesis);
        let genesis_branch_hash = genesis_branch.get_hash();

<<<<<<< HEAD
        dag.transactions.insert(genesis_transaction_hash, genesis_transaction);
        dag.pending_transactions.insert(genesis_branch_hash, genesis_branch);
=======
        dag.transactions.set(genesis_transaction_hash, genesis_transaction);
        dag.pending_transactions.set(genesis_branch_hash, genesis_branch.into());
>>>>>>> 3af21925
        dag.tips.push(genesis_transaction_hash);
        dag.tips.push(genesis_branch_hash);

        dag
	}

    /// Try to add a transaction to the dag
    ///
    /// Calling this function checks the validity of the transaction against
    /// the local transactions and contracts
    ///
    /// If the transaction is not valid, either because the proof of work
    /// is invalid, or because one of the referenced transactions does not
    /// exist, the function will return TransactionStatus::Rejected
    pub fn try_add_transaction(&self, transaction: &Transaction)
            -> Result<TransactionUpdates, TransactionError> {
        let branch_transaction;
        let trunk_transaction;
        if let Some(trunk_handle) = self.get_transaction(transaction.get_trunk_hash()) {
            if let Some(branch_handle) = self.get_transaction(transaction.get_branch_hash()) {
                let trunk = trunk_handle.borrow();
                let branch = branch_handle.borrow();
                if !valid_proof(trunk.get_nonce(), branch.get_nonce(), transaction.get_nonce()) {
                    return Err(TransactionError::Rejected("Invalid nonce".into()));
                }
                trunk_transaction = trunk.clone();
                branch_transaction = branch.clone();
            }
            else { return Err(TransactionError::Rejected("Branch transaction not found".into())); }
        }
        else { return Err(TransactionError::Rejected("Trunk transaction not found".into())); }

        // Verify the transaction's signature
        if !transaction.verify() { return Err(TransactionError::Rejected("Invalid signature".into())); }

        let ref_hashes = transaction.get_ref_hashes();
        let mut referenced = Vec::with_capacity(ref_hashes.len() + 2);
        referenced.push(trunk_transaction.get_hash());
        referenced.push(branch_transaction.get_hash());
        for hash in ref_hashes {
            if let Some(t) = self.get_transaction(hash) {
                referenced.push(t.get_hash());
            }
            else { return Err(TransactionError::Rejected("Referenced transaction not found".into())); }
        }

        let hash = transaction.get_hash();

        let mut updates = TransactionUpdates::new(referenced);

        // Process the transaction's data
        match transaction.get_data() {
            TransactionData::Genesis => return Err(TransactionError::Rejected("Genesis transaction".into())),
            TransactionData::GenContract(src) => {
                if transaction.get_contract() != 0 {
                    return Err(TransactionError::Rejected("Invalid gen contract id".into()));
                }
                // Generate a new contract
                match Contract::new(src.clone(), hash, &self.storage, transaction.get_root()) {
                    Ok((contract, node_updates)) => {
                        updates.add_contract(contract);
                        updates.add_node_updates(node_updates);
                    },
                    Err(_) => return Err(TransactionError::Rejected("Invalid contract".into())),
                }
            },
            TransactionData::ExecContract(func_name, args) => {
                if transaction.get_contract() != trunk_transaction.get_contract()
                        && trunk_transaction.get_contract() != 0 {
                    return Err(TransactionError::Rejected("Invalid contract id".into()));
                }
                if let Ok(contract) = self.contracts.get(&transaction.get_contract()) {
                    match contract.exec(func_name, args, &self.storage, transaction.get_root()) {
                        Ok((_val, node_updates)) => {
                            updates.add_node_updates(node_updates);
                        },
                        Err(err) => {
                            return Err(TransactionError::Rejected(format!("Function failed to execute: {:?}", err)));
                        }
                    }
                }
                else {
                    return Err(TransactionError::Rejected("Contract not found".into()));
                }
            },
            TransactionData::Empty => {}
        };

        Ok(updates)
    }

    /// inserts the new transaction into the list
    /// of active tips, and moves all transactions it references from
    /// list of active tips to the list of transactions.
    pub fn commit_transaction(&mut self, transaction: Transaction,
            updates: TransactionUpdates)
            -> Result<TransactionStatus, TransactionError> {
        let hash = transaction.get_hash();

        if let Some(updates) = updates.node_updates {
            self.storage.commit_set(updates)?;
        }
        if let Some(contract) = updates.contract {
            self.contracts.set(hash, contract)?;
        }
        for t in updates.referenced {
            self.tips.remove_item(&t);
        }


        let mut res = TransactionStatus::Pending;

        if transaction.get_nonce() > MILESTONE_NONCE_MIN &&
            transaction.get_nonce() < MILESTONE_NONCE_MAX &&
            self.milestones.new_milestone(transaction.clone()) {
                res = TransactionStatus::Milestone;
        }

        self.pending_transactions.set(hash, transaction)?;
        self.tips.push(hash);

        return Ok(res);
    }


    /// Add a confirmed milestone to the list of milestones
    ///
    /// Walks backward on the graph searching for the previous milestone
    ///
    /// If the milestone is found, return the chain of transactions to it
    ///
    /// If the milestone is not found, return and IncompleteChain error with any
    /// transactions that were not found locally
    pub fn verify_milestone(&self, transaction: Transaction)
            -> Result<Vec<Transaction>, IncompleteChain> {
        let prev_milestone = self.milestones.get_head_milestone();
        let mut transaction_chain: Vec<Transaction> = Vec::new();
        let mut missing_hashes: Vec<u64> = Vec::new();

        let transaction_found = {
            let chain_function = &mut |transaction: &Transaction| {
                transaction_chain.push(transaction.clone());
            };
            let not_found_function = &mut |hash: u64| {
                missing_hashes.push(hash);
            };

            self.walk_search(&transaction, prev_milestone.get_hash(), prev_milestone.get_timestamp(), chain_function, not_found_function)
        };

        if transaction_found {
            Ok(transaction_chain)
        }
        else {
            Err(IncompleteChain::new(missing_hashes))
        }
    }

    /// Take a chain of milestones from the pending milestone to the previous
    /// milestone and pass them to the pending milestone state machine for
    /// confirmation
    pub fn process_chain(&mut self, milestone: u64, chain: Vec<Transaction>) -> bool {
        for transaction in chain.into_iter() {
            if let Err(_err) = self.milestones.new_chain(milestone, transaction) {
                // TODO Log error
                return false;
            }
        }
        true
    }

    /// Add a signature to the current pending milestone
    pub fn add_pending_signature(&mut self, signature: MilestoneSignature) -> bool {
        match self.milestones.sign(signature) {
            Ok(Some(milestone)) => {
                self.confirm_transactions(milestone.get_transaction());
                true
            }
            Ok(None) => true,
            Err(_err) => {
                // TODO Log error
                false
            }
        }
    }

    /// Walk backwards from transaction, searching for a transaction specified
    /// by hash. Stops at any transaction that occurred before timestamp
    ///
    /// If the transaction is found, returns true
    fn walk_search<F, G>(&self, transaction: &Transaction, hash: u64,
            timestamp: u64, chain_function: &mut F, not_found_function: &mut G) -> bool
            where F: FnMut(&Transaction), G: FnMut(u64) {
        if transaction.get_timestamp() < timestamp {
            return false;
        }
        for transaction_hash in transaction.get_all_refs() {
            if let Some(transaction_handle) = self.get_transaction(transaction_hash) {
                let transaction = transaction_handle.borrow();
                if transaction_hash == hash {
                    // This is the transaction we are looking for, return
                    return true;
                }
                if self.walk_search(&transaction, hash, timestamp, chain_function, not_found_function) {
                    // Found the transaction somewhere along this chain
                    chain_function(&transaction);
                    return true;
                }
            }
            else {
                not_found_function(transaction_hash);
            }
        }
        false
    }

    /// Move all transactions referenced by transaction from
    /// pending_transactions to transactions
    #[allow(unused_must_use)]
    fn confirm_transactions(&mut self, transaction: &Transaction) {
        for transaction_hash in transaction.get_all_refs() {
            if let Some(pending_transaction) = self.pending_transactions.remove(&transaction_hash) {
                self.confirm_transactions(&pending_transaction);
                self.transactions.set(transaction_hash, pending_transaction);
            }
        }
    }

    /// Returns the transaction specified by hash
    pub fn get_transaction<'a>(&'a self, hash: u64) -> Option<OOB<'a, Transaction>> {
        self.pending_transactions.get(&hash).map_or(
            self.transactions.get(&hash).ok(), |pending_transaction| {
                Some(OOB::Borrowed(pending_transaction))
            }
        )
    }

    /// Get the confirmation status of a transaction specified by hash
    pub fn get_confirmation_status(&self, hash: u64) -> TransactionStatus {
        if self.pending_transactions.get(&hash).is_some() {
            return TransactionStatus::Pending;
        }
        if self.transactions.get(&hash).is_ok() {
            return TransactionStatus::Accepted;
        }
        TransactionStatus::Rejected("Not accepted".into())
    }

    /// Select tips from the dag
    ///
    /// This function will select 2 tips from the dag to use for a new
    /// transaction. Any transaction with no transactions referencing it is
    /// considered a tip.
    pub fn get_tips(&self) -> TransactionHashes {
        let (trunk_tip, branch_tip) = if self.tips.len() > 1 {
            // Randomly select two unique transactions from the tips
            let mut rng = thread_rng();
            let trunk_tip_idx = rng.gen_range(0, self.tips.len());
            let mut branch_tip_idx = rng.gen_range(0, self.tips.len());
            while branch_tip_idx == trunk_tip_idx {
                branch_tip_idx = rng.gen_range(0, self.tips.len());
            }

            (self.tips[trunk_tip_idx], self.tips[branch_tip_idx])
        }
        else {
            let trunk_tip = self.tips[0];
            (trunk_tip, self.get_transaction(trunk_tip).unwrap().get_branch_hash())
        };

        TransactionHashes::new(trunk_tip, branch_tip)
    }

    pub fn get_contract<'a>(&'a self, id: u64) -> Option<OOB<Contract>> {
        self.contracts.get(&id).ok()
    }

    pub fn get_mpt_node<'a>(&'a self, id: u64) -> Option<OOB<Node<ContractValue>>> {
        self.storage.nodes.get(&id).ok()
    }

    pub fn get_mpt_default_root(&self) -> u64 {
        self.storage.default_root()
    }
}

impl<M: ContractStateStorage, T: TransactionStorage> BlockDAG<M, T, HashMap<u64, Contract>> {
    // Get the hash id's of all the contracts stored on the dag
    pub fn get_contracts(&self) -> Vec<u64> {
        self.contracts.keys().cloned().collect()
    }
}

#[cfg(test)]
impl<M: ContractStateStorage, T: TransactionStorage, C: ContractStorage> BlockDAG<M, T, C> {
    fn force_add_transaction(&mut self, transaction: Transaction) {
        let hash = transaction.get_hash();
        self.pending_transactions.insert(hash, transaction);
        self.tips.push(hash);
    }
}

#[cfg(test)]
mod tests {
    use super::*;
    use std::path::PathBuf;
    use std::fs::File;
    use std::io::Read;

    use dag::transaction::Transaction;
    use dag::contract::{ContractValue, source::ContractSource};

    use security::keys::PrivateKey;
    use security::ring::digest::SHA512_256;
    use security::hash::proof::proof_of_work;

    // Hardcoded values for the hashes of the genesis transactions.
    // If the default genesis transactions change, these values must be updated.
    const TRUNK_HASH: u64 = 7994361212180723510;
    const BRANCH_HASH: u64 = 5285319433948766311;

    const BASE_NONCE: u32 = 132;

    fn insert_transaction<M: ContractStateStorage, T: TransactionStorage,
            C: ContractStorage> (dag: &mut BlockDAG<M, T, C>, branch: u64,
            trunk: u64, contract: u64, data: TransactionData) -> Transaction {
        let transaction = Transaction::new(branch, trunk, Vec::new(),
            contract, 0, 0, 0, data);
        dag.force_add_transaction(transaction.clone());
        transaction
    }

    #[test]
    fn test_genesis_transactions() {
        let dag = BlockDAG::<HashMap<_, _>, HashMap<_, _>, HashMap<_, _>>::default();
        let tips = dag.get_tips();

        if tips.trunk_hash == TRUNK_HASH {
            assert_eq!(tips.branch_hash, BRANCH_HASH);
        }
        else {
            assert_eq!(tips.trunk_hash, BRANCH_HASH);
            assert_eq!(tips.branch_hash, TRUNK_HASH);
        }
    }

    #[test]
    fn test_add_transaction() {
        let mut dag = BlockDAG::<HashMap<_, _>, HashMap<_, _>, HashMap<_, _>>::default();
        let mut key = PrivateKey::new(&SHA512_256);
        let data = TransactionData::Empty;
        let mut transaction = Transaction::create(TRUNK_HASH, BRANCH_HASH,
            vec![], 0, BASE_NONCE, 0, data);
        transaction.sign(&mut key);
        assert!(transaction.verify());
        let updates = dag.try_add_transaction(&transaction).unwrap();
        assert_eq!(Ok(TransactionStatus::Pending),
            dag.commit_transaction(transaction.clone(), updates));

        let tips = dag.get_tips();
        assert_eq!(tips.trunk_hash, transaction.get_hash());
        assert_eq!(tips.branch_hash, transaction.get_branch_hash());
        drop(tips);

        let bad_transaction = Transaction::create(10, BRANCH_HASH, vec![], 0, 0, 0,
            TransactionData::Genesis);
        assert_eq!(dag.try_add_transaction(&bad_transaction), Err(TransactionError::Rejected("Branch transaction not found".into())));
    }

    #[test]
    fn test_walk_search() {
        let dag = BlockDAG::<HashMap<_, _>, HashMap<_, _>, HashMap<_, _>>::default();
        let prev_milestone = dag.milestones.get_head_milestone();

        let transaction = Transaction::create(TRUNK_HASH, BRANCH_HASH, vec![],
            0, 0, 0, TransactionData::Genesis);
        assert!(dag.walk_search(&transaction, prev_milestone.get_hash(), 0, &mut |_| {}, &mut |_| {}));

        let transaction = Transaction::create(TRUNK_HASH, 0, vec![], 0, 0, 0,
            TransactionData::Genesis);
        assert!(dag.walk_search(&transaction, prev_milestone.get_hash(), 0, &mut |_| {}, &mut |_| {}));

        let transaction = Transaction::create(0, BRANCH_HASH, vec![], 0, 0, 0,
            TransactionData::Genesis);
        assert!(dag.walk_search(&transaction, prev_milestone.get_hash(), 0, &mut |_| {}, &mut |_| {}));

        let transaction = Transaction::create(0, 0, vec![], 0, 0, 0,
            TransactionData::Genesis);
        assert!(!dag.walk_search(&transaction, prev_milestone.get_hash(), 0, &mut |_| {}, &mut |_| {}));
    }

    #[test]
    fn test_add_milestone() {
        let mut dag = BlockDAG::<HashMap<_, _>, HashMap<_, _>, HashMap<_, _>>::default();
        let data = TransactionData::GenContract(ContractSource::new(&vec![]));
        let middle_transaction = insert_transaction(&mut dag, 0, TRUNK_HASH, 1, data.clone());
        let transaction = insert_transaction(&mut dag, 0,
            middle_transaction.get_hash(), 1, data);

        match dag.verify_milestone(transaction) {
            Ok(chain) => {
                assert_eq!(1, chain.len());
                assert_eq!(chain[0].get_hash(), middle_transaction.get_hash());
            },
            Err(err) => panic!("Unexpected missing transactions: {:?}", err)
        }
    }

    #[test]
    fn test_get_confirmation_status() {
        let mut dag = BlockDAG::<HashMap<_, _>, HashMap<_, _>, HashMap<_, _>>::default();
        assert_eq!(dag.get_confirmation_status(TRUNK_HASH), TransactionStatus::Accepted);
        assert_eq!(dag.get_confirmation_status(BRANCH_HASH), TransactionStatus::Pending);
        assert_eq!(dag.get_confirmation_status(10), TransactionStatus::Rejected("Not accepted".into()));

        let mut key = PrivateKey::new(&SHA512_256);
        let data = TransactionData::Empty;
        let mut transaction = Transaction::create(TRUNK_HASH, BRANCH_HASH,
            vec![], 0, BASE_NONCE, 0, data);
        transaction.sign(&mut key);
        let updates = dag.try_add_transaction(&transaction).unwrap();
        assert_eq!(Ok(TransactionStatus::Pending),
            dag.commit_transaction(transaction.clone(), updates));
        assert_eq!(dag.get_confirmation_status(transaction.get_hash()), TransactionStatus::Pending);
    }

    use dag::contract::state::get_key;

    #[test]
    fn test_gen_exec_contract_transaction() {
        // Load example contract file
        let mut d = PathBuf::from(env!("CARGO_MANIFEST_DIR"));
        d.push("resources/test/contracts/full_api_test.wasm");
        let filename = d.to_str().unwrap().to_string();
        let mut file = File::open(filename).expect("Could not open test file");
        let mut buf: Vec<u8> = Vec::with_capacity(file.metadata().unwrap().len() as usize);
        file.read_to_end(&mut buf).expect("Could not read test file");

        let mut dag = BlockDAG::<HashMap<_, _>, HashMap<_, _>, HashMap<_, _>>::default();
        let mpt_root = dag.get_transaction(TRUNK_HASH).unwrap().get_root();
        let contract_id;
        let trunk_hash;
        let branch_hash;
        {
            let mut key = PrivateKey::new(&SHA512_256);
            let data = TransactionData::GenContract(ContractSource::new(&buf));
            let mut transaction = Transaction::create(TRUNK_HASH, BRANCH_HASH,
                vec![], 0, BASE_NONCE, mpt_root, data);
            transaction.sign(&mut key);
            assert!(transaction.verify());
            let updates = dag.try_add_transaction(&transaction).unwrap();
            assert_eq!(dag.commit_transaction(transaction.clone(), updates).unwrap(),
                TransactionStatus::Pending);
            contract_id = transaction.get_hash();

            trunk_hash = transaction.get_hash();
            branch_hash = transaction.get_branch_hash();
        }
        {
            let new_value = 2;
            let branch_nonce = dag.get_transaction(branch_hash).unwrap().get_nonce();
            let trunk_nonce = dag.get_transaction(trunk_hash).unwrap().get_nonce();
            let nonce = proof_of_work(trunk_nonce, branch_nonce);
            let mut key = PrivateKey::new(&SHA512_256);
            let data = TransactionData::ExecContract("set_u32".into(),
                vec![ContractValue::U32(0), ContractValue::U32(new_value)]);

            let mut transaction = Transaction::create(branch_hash, trunk_hash,
                vec![], contract_id, nonce, mpt_root, data);
            transaction.sign(&mut key);
            assert!(transaction.verify());

            let updates = dag.try_add_transaction(&transaction).unwrap();

<<<<<<< HEAD
            // Create another fake milestone to confirm
            let nonce = proof_of_work(branch_nonce, transaction.get_nonce());
            let mut fake_milestone = Transaction::create(transaction.get_hash(),
                branch_hash, vec![], 0, nonce, 0, TransactionData::Empty);
            let mut key = PrivateKey::new(&SHA512_256);
            fake_milestone.sign(&mut key);
            assert_eq!(dag.add_transaction(&fake_milestone), TransactionStatus::Pending);
            dag.confirm_transactions(&fake_milestone);
            assert_eq!(TransactionStatus::Accepted,
                dag.get_confirmation_status(transaction.get_hash()));

            dag.get_contract(contract_id).unwrap();
=======
            let new_root = updates.get_storage_root().unwrap();
            assert_eq!(dag.commit_transaction(transaction.clone(), updates).unwrap(),
                TransactionStatus::Pending);

            assert_eq!(Ok(OOB::Borrowed(&ContractValue::U32(new_value))),
                dag.storage.get(new_root, get_key(0, contract_id)));
>>>>>>> 3af21925
        }
    }
}<|MERGE_RESOLUTION|>--- conflicted
+++ resolved
@@ -58,17 +58,10 @@
         let genesis_milestone = Milestone::new(GENESIS_HASH, genesis_transaction.clone());
 
 		let mut dag = BlockDAG {
-<<<<<<< HEAD
-			transactions: HashMap::new(),
-            pending_transactions: HashMap::new(),
-            contracts: HashMap::new(),
-            storage,
-=======
 			transactions: transaction_storage,
             pending_transactions: HashMap::default(),
             contracts: contract_storage,
-            storage: storage,
->>>>>>> 3af21925
+            storage,
             milestones: MilestoneTracker::new(genesis_milestone),
             tips: Vec::new(),
 		};
@@ -78,13 +71,8 @@
             genesis_transaction_hash, vec![], 0, 0, 0, default_root, TransactionData::Genesis);
         let genesis_branch_hash = genesis_branch.get_hash();
 
-<<<<<<< HEAD
-        dag.transactions.insert(genesis_transaction_hash, genesis_transaction);
-        dag.pending_transactions.insert(genesis_branch_hash, genesis_branch);
-=======
         dag.transactions.set(genesis_transaction_hash, genesis_transaction);
-        dag.pending_transactions.set(genesis_branch_hash, genesis_branch.into());
->>>>>>> 3af21925
+        dag.pending_transactions.set(genesis_branch_hash, genesis_branch);
         dag.tips.push(genesis_transaction_hash);
         dag.tips.push(genesis_branch_hash);
 
@@ -559,27 +547,12 @@
 
             let updates = dag.try_add_transaction(&transaction).unwrap();
 
-<<<<<<< HEAD
-            // Create another fake milestone to confirm
-            let nonce = proof_of_work(branch_nonce, transaction.get_nonce());
-            let mut fake_milestone = Transaction::create(transaction.get_hash(),
-                branch_hash, vec![], 0, nonce, 0, TransactionData::Empty);
-            let mut key = PrivateKey::new(&SHA512_256);
-            fake_milestone.sign(&mut key);
-            assert_eq!(dag.add_transaction(&fake_milestone), TransactionStatus::Pending);
-            dag.confirm_transactions(&fake_milestone);
-            assert_eq!(TransactionStatus::Accepted,
-                dag.get_confirmation_status(transaction.get_hash()));
-
-            dag.get_contract(contract_id).unwrap();
-=======
             let new_root = updates.get_storage_root().unwrap();
             assert_eq!(dag.commit_transaction(transaction.clone(), updates).unwrap(),
                 TransactionStatus::Pending);
 
             assert_eq!(Ok(OOB::Borrowed(&ContractValue::U32(new_value))),
                 dag.storage.get(new_root, get_key(0, contract_id)));
->>>>>>> 3af21925
         }
     }
 }