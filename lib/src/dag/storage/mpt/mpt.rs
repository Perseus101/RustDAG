use std::hash::Hash;
use std::fmt::Debug;
use std::marker::PhantomData;

use dag::storage::map::{Map, OOB, MapError};

use super::node::{Node, PointerNode};
use super::node_updates::NodeUpdates;

pub trait MPTStorageMap<T: MPTData> = Map<u64, Node<T>>;
pub trait MPTData = Hash + PartialEq + Clone + Debug;

pub struct MerklePatriciaTree<T: MPTData, M: MPTStorageMap<T>> {
    pub(crate) nodes: M,
    phantom: PhantomData<T>,
}

impl<T: MPTData, M: MPTStorageMap<T> + Default> Default for MerklePatriciaTree<T, M> {
    fn default() -> Self {
        Self::new(M::default())
    }
}

impl<T: MPTData, M: MPTStorageMap<T>> MerklePatriciaTree<T, M> {

    #[allow(unused_must_use)]
    pub fn new(mut nodes: M) -> Self {
        let root = Node::BranchNode(PointerNode::default());
        let hash = root.get_hash();
        nodes.set(hash, root);
        MerklePatriciaTree {
            nodes,
            phantom: PhantomData
        }
    }

    pub fn default_root(&self) -> u64 {
        Node::BranchNode::<T>(PointerNode::default()).get_hash()
    }

    pub fn inner_map(self) -> M {
        self.nodes
    }

    pub fn get<'a>(&'a self, root: u64, mut k: u64) -> Result<OOB<'a, T>, MapError> {
        let mut node = Some(self.nodes.get(&root)?);
        // 16 branch nodes + 1 leaf node
        for _ in 0..17 {
            //TODO: I couldn't find a good way to do this without duplicating the branch arms. Maybe refactor to function?
            node = match node.take().unwrap() {
                OOB::Owned(Node::BranchNode(pointers)) => {
                    let hash = pointers.get_next_hash(k)
                        .map_or(Err(MapError::NotFound), |hash| { Ok(hash) })?;
                    Some(self.nodes.get(&hash)?)
                },
                OOB::Borrowed(Node::BranchNode(pointers)) => {
                    let hash = pointers.get_next_hash(k)
                        .map_or(Err(MapError::NotFound), |hash| { Ok(hash) })?;
                    Some(self.nodes.get(&hash)?)
                },
                OOB::Owned(Node::LeafNode(value)) => {
                    return Ok(OOB::Owned(value));
                },
                OOB::Borrowed(Node::LeafNode(ref value)) => {
                    return Ok(OOB::Borrowed(value));
                }
            };
            k <<= 4;
        }
        Err(MapError::LookupError)
    }

    pub fn try_set(&self, root: u64, k: u64, v: T) -> NodeUpdates<T> {
        let mut new_nodes = Vec::new();
        let root_node = self.nodes.get(&root)
            .expect("Root node does not exist");
        {
            let mut loop_node = root_node;
            let mut key = k;
            let mut i = 1;
            // Insert clones of nodes on the path into new_nodes
            loop {
                if i == 16 {
                    break;
                }
                let loop_to_new_node = match loop_node.borrow() {
                    Node::BranchNode(pointers) => {
                        if let Some(hash) = pointers.get_next_hash(key) {
                            Some(self.nodes.get(&hash).expect("Node does not exist"))
                        }
                        else {
                            break;
                        }
                    },
                    _ => break,
                };
                if let Some(n) = loop_to_new_node {
                    loop_node = n;
                }
                new_nodes.push(loop_node.clone());
                key <<= 4;
                i += 1;
            }
            // Create any missing nodes on the path
            loop {
                if i == 16 {
                    break;
                }
                new_nodes.push(Node::BranchNode(PointerNode::default()));
                key <<= 4;
                i += 1;
            }
        }

        // Update the hashes of all the nodes and return the resulting nodes
        {
            let mut key = k;
            let leaf_node = Node::LeafNode(v);
            let mut hash = leaf_node.get_hash();
            for node in new_nodes.iter_mut().rev() {
                if let Node::BranchNode(pointers) = node {
                    pointers.set_from(key, hash);
                }
                hash = node.get_hash();
                key >>= 4;
            }
            new_nodes.push(leaf_node);
            let mut new_root = self.nodes.get(&root).expect("Root node does not exist").clone();
            if let Node::BranchNode(ref mut pointers) = new_root {
                pointers.set_from(key, hash);
            }
            NodeUpdates::new(new_root, new_nodes)
        }
    }

    pub fn commit_set(&mut self, updates: NodeUpdates<T>) -> Result<(), MapError> {
        for node in updates.into_iter() {
            self.nodes.set(node.get_hash(), node)?;
        }
        Ok(())
    }

<<<<<<< HEAD
    pub fn set(&mut self, root: u64, k: u64, v: T) -> Result<u64, MapError> {
=======
    #[allow(unused_must_use)]
    pub fn set(&mut self, root: u64, k: u64, v: T) -> u64 {
>>>>>>> 3af21925
        let updates = {
            self.try_set(root, k, v)
        };
        let new_root = updates.get_root_hash();
        self.commit_set(updates)?;
        Ok(new_root)
    }

    pub fn try_merge(&self, hash_a: u64, hash_b: u64, hash_ref: u64)
            -> Option<NodeUpdates<T>> {
        if hash_a == hash_b {
            return Some(NodeUpdates::new(self.nodes.get(&hash_a)
                .expect("Root node does not exist").clone(), Vec::new()))
        }
        let root_a_handle = self.nodes.get(&hash_a)
            .expect("Root node does not exist");
        let root_b_handle = self.nodes.get(&hash_b)
            .expect("Root node does not exist");
        let root_ref_handle = self.nodes.get(&hash_ref)
            .expect("Root node does not exist");

        let root_a = root_a_handle.borrow();
        let root_b = root_b_handle.borrow();
        let root_ref = root_ref_handle.borrow();

        if let (Node::LeafNode(a_val), Node::LeafNode(b_val),
                    Node::LeafNode(ref_val)) = (root_a, root_b, root_ref) {
            if a_val != ref_val && b_val != ref_val {
                // Invalid merge
                None
            }
            else if a_val != ref_val {
                Some(NodeUpdates::new(Node::LeafNode(a_val.clone()), Vec::new()))
            }
            else {
                Some(NodeUpdates::new(Node::LeafNode(b_val.clone()), Vec::new()))
            }
        }
        else if let (Node::BranchNode(a_pointers), Node::BranchNode(b_pointers),
                Node::BranchNode(ref_pointers)) = (root_a, root_b, root_ref) {
            let mut new_nodes = Vec::new();
            let mut new_ptr = ref_pointers.clone();

            let a_iter = a_pointers.iter();
            let b_iter = b_pointers.iter();
            let ref_iter = ref_pointers.iter();

            for ((i, ref_ptr), (a_ptr, b_ptr)) in ref_iter.enumerate().zip(a_iter.zip(b_iter)) {
                if a_ptr != b_ptr {
                    match (a_ptr, b_ptr, ref_ptr) {
                        (Some(a), Some(b), Some(r)) => {
                            // Recurse, checking valid merge for child
                            let mut res = self.try_merge(a, b, r);
                            if let Some(child_updates) = res {
                                // Insert child data into new_ptr and new_nodes
                                new_ptr.set_hash(i as u8, child_updates.get_root_hash());
                                new_nodes.extend(child_updates.into_iter());
                            }
                            else {
                                // The merge is invalid
                                return None;
                            }
                        },
                        (Some(_), Some(_), None) => {
                            // There is no way to know if a and b can be merged,
                            // so return invalid merge
                            return None;
                        },
                        (Some(child_ptr), None, None) |
                        (None, Some(child_ptr), None) => {
                            // Insert updated node
                            new_ptr.set_hash(i as u8, child_ptr);
                        },
                        (None, _, Some(_)) |
                        (_, None, Some(_)) => {
                            // This is a special invalid merge, because the
                            // chosen reference tree was incorrect
                            return None;
                        },
                        (None, None, _) => {
                            // This should be unreachable, since a_ptr and b_ptr
                            // are not equal
                            panic!("try_merge: a_ptr and b_ptr are unexpectedly equal");
                        }
                    }
                }
            }
            Some(NodeUpdates::new(Node::BranchNode(new_ptr), new_nodes))
        }
        else {
            // If we get here, one or more of the trees is malformed
            panic!("try_merge: Malformed MerklePatriciaTree node(s)");
        }
    }
}

#[cfg(test)]
mod tests {
    use super::*;
    use std::collections::HashMap;

    #[test]
    fn test_default_root() {
        let mpt: MerklePatriciaTree<u64, _> = MerklePatriciaTree::new(HashMap::new());
        assert_eq!(*mpt.nodes.iter().next().unwrap().0,
            mpt.default_root());
    }

    #[test]
    fn test_mpt_get_empty() {
        let mpt: MerklePatriciaTree<u64, _> = MerklePatriciaTree::new(HashMap::new());
        assert_eq!(mpt.get(mpt.default_root(), 0), Err(MapError::NotFound));
    }

    #[test]
    fn test_mpt_get_set() {
        let mut mpt: MerklePatriciaTree<u64, _> = MerklePatriciaTree::new(HashMap::new());
        let mut root = mpt.default_root();
<<<<<<< HEAD
        root = mpt.set(root, 0x1234_5678_9ABC_DEF0, 0).unwrap();
        assert_eq!(mpt.get(root, 0x1234_5678_9ABC_DEF0), Ok(&0));

        root = mpt.set(root, 0, 0).unwrap();
        assert_eq!(mpt.get(root, 0), Ok(&0));
        root = mpt.set(root, 1, 0).unwrap();
        assert_eq!(mpt.get(root, 1), Ok(&0));
        root = mpt.set(root, 2, 100).unwrap();
        assert_eq!(mpt.get(root, 2), Ok(&100));
        root = mpt.set(root, u64::max_value(), u64::max_value()).unwrap();
        assert_eq!(mpt.get(root, u64::max_value()), Ok(&u64::max_value()));
=======
        root = mpt.set(root, 0x1234_5678_9ABC_DEF0, 0);
        assert_eq!(mpt.get(root, 0x1234_5678_9ABC_DEF0), Ok(OOB::Borrowed(&0)));

        root = mpt.set(root, 0, 0);
        assert_eq!(mpt.get(root, 0), Ok(OOB::Borrowed(&0)));
        root = mpt.set(root, 1, 0);
        assert_eq!(mpt.get(root, 1), Ok(OOB::Borrowed(&0)));
        root = mpt.set(root, 2, 100);
        assert_eq!(mpt.get(root, 2), Ok(OOB::Borrowed(&100)));
        root = mpt.set(root, u64::max_value(), u64::max_value());
        assert_eq!(mpt.get(root, u64::max_value()), Ok(OOB::Borrowed(&u64::max_value())));
>>>>>>> 3af21925
        for i in 8..64 {
            root = mpt.set(root, i, i).unwrap();
        }
        for i in 8..64 {
            assert_eq!(mpt.get(root, i), Ok(OOB::Borrowed(&i)));
        }
    }

    #[test]
    fn test_mpt_merge() {
        let mut mpt: MerklePatriciaTree<u64, _> = MerklePatriciaTree::new(HashMap::new());
        let mut root = mpt.default_root();
<<<<<<< HEAD
        root = mpt.set(root, 0, 0).unwrap();
        assert_eq!(mpt.get(root, 0), Ok(&0));
=======
        root = mpt.set(root, 0, 0);
        assert_eq!(mpt.get(root, 0), Ok(OOB::Borrowed(&0)));
>>>>>>> 3af21925

        let mut root_a;
        let mut root_b;

        // Invalid merge, key 1 modified in both
        root_a = mpt.set(root, 1, 1).unwrap();
        root_b = mpt.set(root, 1, 2).unwrap();

        assert_eq!(mpt.try_merge(root_a, root_b, root), None);

        // Valid merges, different keys
        root_a = mpt.set(root, 1, 1).unwrap();
        for i in 2..128 {
            root_b = mpt.set(root, i, i).unwrap();

            let updates = mpt.try_merge(root_a, root_b, root).unwrap();
            let new_root = updates.get_root_hash();
            assert!(mpt.commit_set(updates).is_ok());
            assert_eq!(mpt.get(new_root, i), Ok(OOB::Borrowed(&i)));
        }
    }
}<|MERGE_RESOLUTION|>--- conflicted
+++ resolved
@@ -140,12 +140,7 @@
         Ok(())
     }
 
-<<<<<<< HEAD
     pub fn set(&mut self, root: u64, k: u64, v: T) -> Result<u64, MapError> {
-=======
-    #[allow(unused_must_use)]
-    pub fn set(&mut self, root: u64, k: u64, v: T) -> u64 {
->>>>>>> 3af21925
         let updates = {
             self.try_set(root, k, v)
         };
@@ -264,31 +259,17 @@
     fn test_mpt_get_set() {
         let mut mpt: MerklePatriciaTree<u64, _> = MerklePatriciaTree::new(HashMap::new());
         let mut root = mpt.default_root();
-<<<<<<< HEAD
         root = mpt.set(root, 0x1234_5678_9ABC_DEF0, 0).unwrap();
-        assert_eq!(mpt.get(root, 0x1234_5678_9ABC_DEF0), Ok(&0));
+        assert_eq!(mpt.get(root, 0x1234_5678_9ABC_DEF0), Ok(OOB::Borrowed(&0)));
 
         root = mpt.set(root, 0, 0).unwrap();
-        assert_eq!(mpt.get(root, 0), Ok(&0));
+        assert_eq!(mpt.get(root, 0), Ok(OOB::Borrowed(&0)));
         root = mpt.set(root, 1, 0).unwrap();
-        assert_eq!(mpt.get(root, 1), Ok(&0));
+        assert_eq!(mpt.get(root, 1), Ok(OOB::Borrowed(&0)));
         root = mpt.set(root, 2, 100).unwrap();
-        assert_eq!(mpt.get(root, 2), Ok(&100));
+        assert_eq!(mpt.get(root, 2), Ok(OOB::Borrowed(&100)));
         root = mpt.set(root, u64::max_value(), u64::max_value()).unwrap();
-        assert_eq!(mpt.get(root, u64::max_value()), Ok(&u64::max_value()));
-=======
-        root = mpt.set(root, 0x1234_5678_9ABC_DEF0, 0);
-        assert_eq!(mpt.get(root, 0x1234_5678_9ABC_DEF0), Ok(OOB::Borrowed(&0)));
-
-        root = mpt.set(root, 0, 0);
-        assert_eq!(mpt.get(root, 0), Ok(OOB::Borrowed(&0)));
-        root = mpt.set(root, 1, 0);
-        assert_eq!(mpt.get(root, 1), Ok(OOB::Borrowed(&0)));
-        root = mpt.set(root, 2, 100);
-        assert_eq!(mpt.get(root, 2), Ok(OOB::Borrowed(&100)));
-        root = mpt.set(root, u64::max_value(), u64::max_value());
         assert_eq!(mpt.get(root, u64::max_value()), Ok(OOB::Borrowed(&u64::max_value())));
->>>>>>> 3af21925
         for i in 8..64 {
             root = mpt.set(root, i, i).unwrap();
         }
@@ -301,13 +282,8 @@
     fn test_mpt_merge() {
         let mut mpt: MerklePatriciaTree<u64, _> = MerklePatriciaTree::new(HashMap::new());
         let mut root = mpt.default_root();
-<<<<<<< HEAD
         root = mpt.set(root, 0, 0).unwrap();
-        assert_eq!(mpt.get(root, 0), Ok(&0));
-=======
-        root = mpt.set(root, 0, 0);
         assert_eq!(mpt.get(root, 0), Ok(OOB::Borrowed(&0)));
->>>>>>> 3af21925
 
         let mut root_a;
         let mut root_b;
