--- conflicted
+++ resolved
@@ -55,11 +55,7 @@
 
     let mut trunk_hash = contract_id;
     // Execute the contract grant function
-<<<<<<< HEAD
     // let mut contract: Contract = Contract::new(contract_src, contract_id).expect("Failed to create contract");
-=======
-    // let contract: Contract = Contract::new(contract_src, contract_id).expect("Failed to create contract");
->>>>>>> 3af21925
     for data in [
             TransactionData::ExecContract("grant".into(), vec![ContractValue::U64(1), ContractValue::U64(101)]),
             TransactionData::ExecContract("grant".into(), vec![ContractValue::U64(2), ContractValue::U64(102)]),
